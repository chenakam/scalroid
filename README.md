# Scalroid

[![Join the chat at https://gitter.im/scalroid/community](https://badges.gitter.im/scalroid/community.svg)](https://gitter.im/scalroid/community?utm_source=badge&utm_medium=badge&utm_campaign=pr-badge&utm_content=badge)

<<<<<<< HEAD
[**`Discord#scala-android`**](https://discord.gg/RrtXCpsUZ5)

A `scala-kotlin-java` union compile plugin built on `Gradle`, for `native Android`.
=======
A `scala-kotlin-java` joint compilation plugin built on `Gradle`, for `native Android`.
>>>>>>> 77048238

The plugin was built with `ScalaBasePlugin`, which is also an official plugin of `Gradle`, cooperates perfectly with the `Android` official plugin, is a supplement. It
takes very little code to put the two together but functional maturation, includes `androidTest` and `unitTest`. There are no conflicts or incompatibilities, even if it
does, it's easy to update and maintain.

Now, this plugin is well developed and ready for official use.

* Also refers demo project [scalroid-build-demo](https://github.com/chenakam/scalroid-build-demo)

## Supported versions

| Gradle          | Android Plugin    | Kotlin Plugin            | Scala (this plugin compiles) |
|-----------------|-------------------|--------------------------|------------------------------|
| `7.5` and newer | `7.4.0` and newer | `1.7.20` ~ `1.8.20-Beta` | `2.10.x` ~ `3.x`             |

* The Scala version fully supports the `ScalaPlugin` of gradle, see official documentation:
  https://docs.gradle.org/current/userguide/scala_plugin.html#sec:configure_zinc_compiler  
  For details about how to set `zincVersion`, see the example code below.

* Known issues:  
  Since the Android's built-in _`JDK/JRE`_ does NOT have implements the class `java.lang.ClassValue`, but some classes require it, such as `scala.reflect.ClassTag`. So
  i have made a copy [_**here**_](https://github.com/bdo-cash/assoid/blob/v.gradle/src/main/scala/java/lang/ClassValue.java).  
  Or as an alternative, you can set _`cacheDisabled = true`_ in [**`ClassTag`**](https://github.com/scala/scala/blob/2.12.x/src/library/scala/reflect/ClassTag.scala#L140)
  to avoid method calls to **`ClassValue`**. To achieve this, you can
  use [_**`classTagDisableCache`**_](https://github.com/bdo-cash/assoid/blob/v.gradle/src/main/scala/scala/compat/classTagDisableCache.scala) (it works well even
  after `Proguard/R8`) at the very beginning of your app startup (
  e.g. [_**`AbsApp`**_](https://github.com/bdo-cash/assoid/blob/v.gradle/src/main/scala/hobby/wei/c/core/AbsApp.scala#L51)). But you still need to define a simple class
  so that it can be found at runtime:
  ```java
    package java.lang;
    //import hobby.wei.c.anno.proguard.Keep$;
    //@Keep$
    public abstract class ClassValue<T> {
        protected abstract T computeValue(Class<?> type);
        public T get(Class<?> type) { return null; }
        public void remove(Class<?> type) {}
    }
  ```

## Usage

1. Clone this repository to your project's `buildSrc` directory (**optional**):

```bash
cd <PATH/TO/YOUR_PROJECT>
git clone git@github.com:chenakam/scalroid.git buildSrc
```

* Below is your project's directory structure as possibly looks like:

```text
/your_project
    /app
        /src
            /main
                /java     # Your java/kotlin code dir
                /scala    # Your scala code dir (java files can also compile)
        /build.gradle
        /...
    /buildSrc             # This repo dir
    /other_modules
    /...
    /build.gradle
    /...
```

2. Add `id 'cash.bdo.scalroid' xxx` to your `/build.gradle` file:

* See also https://plugins.gradle.org/plugin/cash.bdo.scalroid

```groovy
// ...
plugins {
    id 'com.android.application' version '7.4.1' apply false
    id 'com.android.library' version '7.4.1' apply false
    id 'org.jetbrains.kotlin.android' version '1.8.0' apply false

    // TODO: if you have not clone the dir `buildSrc/`, you need to uncomment the `version` filed.
    id 'cash.bdo.scalroid' /*version '[1.3,)'*/ apply false
}
```

3. Add `apply plugin: 'cash.bdo.scalroid'` to your `app/build.gradle` file:

```groovy
plugins {
    id 'com.android.application'
    // Alternatively, for your library subproject
    //id 'com.android.library'

    id 'org.jetbrains.kotlin.android' // Required
    // or (abbr)
    //id 'kotlin-android'

    // This plugin
    id 'cash.bdo.scalroid'
}

android {
    scalroid {
//        scala.zincVersion.set('1.6.1')
//        scalaCodeReferToKt = false
//        ktCodeReferToScala = true
//        javaDirsExcludes = ['src/main/kotlin']
    }
    // ...
}

dependencies {
    implementation "androidx.core:core-ktx:1.8.0"
    implementation 'androidx.appcompat:appcompat:1.4.2'
    implementation 'androidx.constraintlayout:constraintlayout:2.1.4'
    // ...

    // `scala-library` must be set. Scala 2 or Scala 3

    // Scala 2
    implementation "org.scala-lang:scala-library:2.12.17"
    // Scala 3
//    implementation 'org.scala-lang:scala3-library_3:3.2.0-RC2'
}
```

4. You can edit any code in `your_project/buildSrc/src` as needed, and then click the **button** with tooltip `Sync Project with Gradle Files` in the toolbar of
   your `Android Studio`, your modified code will be applied immediately.

## Preferences

It's not that easy to get `scala` and `kotlin` code to compile together in one go. Especially when it comes to cross-referencing code. So, here are two options to help
you compile through.

#### _a. Leverage Java, is preferred_

You can use Java as a transition, scala and kotlin both refer to java instead of directly referencing each other. At most, you can also use kotlin code to refer directly
to scala (by default). That should do it.

Don't forget the following **settings** if you put java source files in a non-default folder, e.g.`src/aaa/xxx`. The default folders are `src/main/java`
and `src/main/kotlin` and do not need to be set.

```groovy
scalroid {
    javaDirsExcludes = ['src/main/xxx', 'src/aaa/xxx']
}
```

Note: `.java` (and `.scala`) files written in `src/main/scala` directory will be compiled and output by the scala compiler. `.java` files written in other directories
will **NOT** be compiled and output by scala even if they are referenced by `.scala` files (which would be compiled for output by the java compiler). But if NOT
configured in `javaDirsExcludes`, output is compiled by scala by default, which may results in duplicate `.class` files and an error is reported. If similar error occurs,
try adding the directories to `javaDirsExcludes`.

In other words, if you want scala to compile, you should written `.java` (and `.scala`) files in the `src/main/scala` directory (or other directories you configured
in `sourceSets`), otherwise you should written them in the `java/kotlin` directories.

#### _b. Cross-referencing is inevitable_

There are two parameters you can use conveniently, and they are:

```groovy
scalroid {
    scalaCodeReferToKt = false // `false` by default
    ktCodeReferToScala = true  // `true` by default
}
```

The default value means **the kotlin code references scala code, but it cannot be back referenced** because of *scala-kotlin cross compilation* has not implemented. If
this is the case, do nothing else, leave the defaults, and the project compiles. Or the opposite one-way reference works:

```groovy
scalroid {
    // One-way reference works
    scalaCodeReferToKt = false // `false` by default
    ktCodeReferToScala = true  // `true` by default

    // Alternatively:
    // The opposite one-way reference also works too
    scalaCodeReferToKt = true
    ktCodeReferToScala = false
}
```

But given the existence of such a situation of **scala/kotlin code tends to cross-reference**, I also made compatible reluctantly so that we can compile finally. It's
theoretically set up like this (but the truth is not so simple):

```groovy
scalroid {
    scalaCodeReferToKt = true
    ktCodeReferToScala = true
}
```

* If this is set, once you `clean` the project, you will got errors the next time you compile.

The correct steps are (tentatively and reluctantly):

1. `Clean` project (run `./gradlew clean`);
2. Comment out any code in `scala` that references `kotlin` (or vice versa) and uniformize the two parameters setting to maintain a one-way reference (no need to
   click `Sync`, which doesn't matter);
3. Try compiling until you pass (`./gradlew :app:compile{VARIANT}JavaWithJavac`), `kotlin-classes` and `scala-classes` in `app/build/tmp/` have output associated
   with `VARIANT`;
4. Sets the two parameters both to `true` and **uncomment** any code commented out in Step 2;
5. Try compiling until you pass.

* Note: repeat these steps each time you `clean` your project.

----

## Source Code Analysis

1. In your `app/build.gradle` file, add dependencies as following:

```groovy
repositories {
    // ...
    maven { url 'https://repo.gradle.org/gradle/libs-releases-local' }
}

dependencies {
    ////////// ////////// ////////// ////////// 便于看 android gradle 插件的源码 ////////// ////////// ////////// //////////
    // 注意：compileOnly 的 version 字段要与 id 'xxx' 的 version 保持一致（这在项目根目录下的`build.gradle`）。
    // id 'com.android.application' version '7.3.1' apply false
    // id 'org.jetbrains.kotlin.android' version '1.7.20' apply false

    // 这行不需要，External Libraries 下第一个就是`gradle-api-xxx.jar`。
    //implementation gradleApi()

    // 为了能够从 android gradle 插件的源码中链接到这些依赖。不过只更新到 6.1.1 了，原因不详。
    // https://repo.gradle.org/gradle/libs-releases-local/org/gradle/gradle-core-api/6.1.1/
    compileOnly 'org.gradle:gradle-core-api:6.1.1'

    // https://mvnrepository.com/artifact/com.android.tools.build/gradle
    compileOnly 'com.android.tools.build:gradle:7.3.1'
    compileOnly 'org.jetbrains.kotlin.android:org.jetbrains.kotlin.android.gradle.plugin:1.7.20'
    compileOnly 'org.jetbrains.kotlin:kotlin-build-common:1.7.20'
    ////////// ////////// ////////// ////////// ////////// ////////// ////////// ////////// ////////// ////////// //////////
}
```

2. Key Points

```java
// 关键源代码：
// org.jetbrains.kotlin.gradle.plugin.KotlinAndroidPlugin ->
//   .apply() ->
//   .dynamicallyApplyWhenAndroidPluginIsApplied() ->
//   [companion object]
//   androidTargetHandler().configureTarget(target)
//
// org.jetbrains.kotlin.gradle.plugin.AbstractAndroidProjectHandler ->
//   .configureTarget() ->
//   .postprocessVariant() ->
//   .wireKotlinTasks() ->
// org.jetbrains.kotlin.gradle.plugin.Android25ProjectHandler ->
//   .wireKotlinTasks() ->
//   project.files(xxx).builtBy(kotlinTask)
//
// kotlin 使用的 SourceSet：
// org.jetbrains.kotlin.gradle.model.SourceSet
// 不同于默认的 org.gradle.api.tasks.SourceSet
// 但 Android 项目的 kotlin 也不是上述之一，而是一个目录集：
// com.android.build.api.dsl.AndroidSourceSet ->
//   kotlin: com.android.build.api.dsl.AndroidSourceDirectorySet
// org.jetbrains.kotlin.gradle.plugin.mpp.SyncKotlinAndAndroidSourceSetsKt ->
//   internal fun AndroidSourceSet.addKotlinSources(kotlinSourceSet: KotlinSourceSet)
```<|MERGE_RESOLUTION|>--- conflicted
+++ resolved
@@ -2,13 +2,9 @@
 
 [![Join the chat at https://gitter.im/scalroid/community](https://badges.gitter.im/scalroid/community.svg)](https://gitter.im/scalroid/community?utm_source=badge&utm_medium=badge&utm_campaign=pr-badge&utm_content=badge)
 
-<<<<<<< HEAD
 [**`Discord#scala-android`**](https://discord.gg/RrtXCpsUZ5)
 
-A `scala-kotlin-java` union compile plugin built on `Gradle`, for `native Android`.
-=======
 A `scala-kotlin-java` joint compilation plugin built on `Gradle`, for `native Android`.
->>>>>>> 77048238
 
 The plugin was built with `ScalaBasePlugin`, which is also an official plugin of `Gradle`, cooperates perfectly with the `Android` official plugin, is a supplement. It
 takes very little code to put the two together but functional maturation, includes `androidTest` and `unitTest`. There are no conflicts or incompatibilities, even if it
