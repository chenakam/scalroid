# Scalroid

[![Join the chat at https://gitter.im/scalroid/community](https://badges.gitter.im/scalroid/community.svg)](https://gitter.im/scalroid/community?utm_source=badge&utm_medium=badge&utm_campaign=pr-badge&utm_content=badge)

<<<<<<< HEAD
[**`Discord#scala-android`**](https://discord.gg/RrtXCpsUZ5)

A `scala-kotlin-java` union compile plugin based on `Gradle`, for `native Android`.

The plugin was built with `ScalaBasePlugin`, which is also an official plugin for `Gradle`, cooperates perfectly with the `Android` official plugin, is a supplement. It
=======
A `scala-kotlin-java` union compile plugin built on `Gradle`, for `native Android`.

The plugin was built with `ScalaBasePlugin`, which is also an official plugin of `Gradle`, cooperates perfectly with the `Android` official plugin, is a supplement. It
>>>>>>> 3d591d63
takes very little code to put the two together but functional maturation, includes `androidTest` and `unitTest`. There are no conflicts or incompatibilities, even if it
does, it's easy to update and maintain.

Now, this plugin is well developed and ready for official use.

* Also refers demo project [scalroid-build-demo](https://github.com/chenakam/scalroid-build-demo)

## Supported versions

| Gradle          | Android Plugin    | Kotlin Plugin            | Scala (this plugin compiles) |
|-----------------|-------------------|--------------------------|------------------------------|
| `7.5` and newer | `7.4.0` and newer | `1.7.20` ~ `1.8.20-Beta` | `2.10.x` ~ `3.x`             |

* The Scala version fully supports the `ScalaPlugin` of gradle, see official documentation:
  https://docs.gradle.org/current/userguide/scala_plugin.html#sec:configure_zinc_compiler  
  For details about how to set `zincVersion`, see the example code below.

## Usage

1. Clone this repository to your project's `buildSrc` directory (**optional**):

```bash
cd <PATH/TO/YOUR_PROJECT>
git clone git@github.com:chenakam/scalroid.git buildSrc
```

* Below is your project's directory structure as possibly looks like:

```text
/your_project
    /app
        /src
            /main
                /java     # Your java/kotlin code dir
                /scala    # Your scala code dir (java files can also compile)
        /build.gradle
        /...
    /buildSrc             # This repo dir
    /other_modules
    /...
    /build.gradle
    /...
```

2. Add `id 'cash.bdo.scalroid' xxx` to your `/build.gradle` file:

* See also https://plugins.gradle.org/plugin/cash.bdo.scalroid

```groovy
// ...
plugins {
    id 'com.android.application' version '7.4.1' apply false
    id 'com.android.library' version '7.4.1' apply false
    id 'org.jetbrains.kotlin.android' version '1.8.0' apply false

    // TODO: if you have not clone the dir `buildSrc/`, you need to uncomment the `version` filed.
    id 'cash.bdo.scalroid' /*version '[1.3,)'*/ apply false
}
```

3. Add `apply plugin: 'cash.bdo.scalroid'` to your `app/build.gradle` file:

```groovy
plugins {
    id 'com.android.application'
    // Alternatively, for your library subproject
    //id 'com.android.library'

    id 'org.jetbrains.kotlin.android' // Required
    // or (abbr)
    //id 'kotlin-android'

    // This plugin
    id 'cash.bdo.scalroid'
}

android {
    scalroid {
//        scala.zincVersion.set('1.6.1')
//        scalaCodeReferToKt = false
//        ktCodeReferToScala = true
//        javaDirsExcludes = ['src/main/kotlin']
    }
    // ...
}

dependencies {
    implementation "androidx.core:core-ktx:1.8.0"
    implementation 'androidx.appcompat:appcompat:1.4.2'
    implementation 'androidx.constraintlayout:constraintlayout:2.1.4'
    // ...

    // `scala-library` must be set. Scala 2 or Scala 3

    // Scala 2
    implementation "org.scala-lang:scala-library:2.12.17"
    // Scala 3
//    implementation 'org.scala-lang:scala3-library_3:3.2.0-RC2'
}
```

4. You can edit any code in `your_project/buildSrc/src` as needed, and then click the **button** with tooltip `Sync Project with Gradle Files` in the toolbar of
   your `Android Studio`, your modified code will be applied immediately.

## Preferences

It's not that easy to get `scala` and `kotlin` code to compile together in one go. Especially when it comes to cross-referencing code. So, here are two options to help
you compile through.

#### _a. Leverage Java, is preferred_

You can use Java as a transition, scala and kotlin both refer to java instead of directly referencing each other. At most, you can also use kotlin code to refer directly
to scala (by default). That should do it.

Don't forget the following **settings** if you put java source files in a non-default folder, e.g.`src/aaa/xxx`. The default folders are `src/main/java`
and `src/main/kotlin` and do not need to be set.

```groovy
scalroid {
    javaDirsExcludes = ['src/main/xxx', 'src/aaa/xxx']
}
```

Note: `.java` (and `.scala`) files written in `src/main/scala` directory will be compiled and output by the scala compiler. `.java` files written in other directories
will **NOT** be compiled and output by scala even if they are referenced by `.scala` files (which would be compiled for output by the java compiler). But if NOT
configured in `javaDirsExcludes`, output is compiled by scala by default, which may results in duplicate `.class` files and an error is reported. If similar error occurs,
try adding the directories to `javaDirsExcludes`.

In other words, if you want scala to compile, you should written `.java` (and `.scala`) files in the `src/main/scala` directory (or other directories you configured
in `sourceSets`), otherwise you should written them in the `java/kotlin` directories.

#### _b. Cross-referencing is inevitable_

There are two parameters you can use conveniently, and they are:

```groovy
scalroid {
    scalaCodeReferToKt = false // `false` by default
    ktCodeReferToScala = true  // `true` by default
}
```

The default value means **the kotlin code references scala code, but it cannot be back referenced** because of *scala-kotlin cross compilation* has not implemented. If
this is the case, do nothing else, leave the defaults, and the project compiles. Or the opposite one-way reference works:

```groovy
scalroid {
    // One-way reference works
    scalaCodeReferToKt = false // `false` by default
    ktCodeReferToScala = true  // `true` by default

    // Alternatively:
    // The opposite one-way reference also works too
    scalaCodeReferToKt = true
    ktCodeReferToScala = false
}
```

But given the existence of such a situation of **scala/kotlin code tends to cross-reference**, I also made compatible reluctantly so that we can compile finally. It's
theoretically set up like this (but the truth is not so simple):

```groovy
scalroid {
    scalaCodeReferToKt = true
    ktCodeReferToScala = true
}
```

* If this is set, once you `clean` the project, you will got errors the next time you compile.

The correct steps are (tentatively and reluctantly):

1. `Clean` project (run `./gradlew clean`);
2. Comment out any code in `scala` that references `kotlin` (or vice versa) and uniformize the two parameters setting to maintain a one-way reference (no need to
   click `Sync`, which doesn't matter);
3. Try compiling until you pass (`./gradlew :app:compile{VARIANT}JavaWithJavac`), `kotlin-classes` and `scala-classes` in `app/build/tmp/` have output associated
   with `VARIANT`;
4. Sets the two parameters both to `true` and **uncomment** any code commented out in Step 2;
5. Try compiling until you pass.

* Note: repeat these steps each time you `clean` your project.

----

## Source Code Analysis

1. In your `app/build.gradle` file, add dependencies as following:

```groovy
repositories {
    // ...
    maven { url 'https://repo.gradle.org/gradle/libs-releases-local' }
}

dependencies {
    ////////// ////////// ////////// ////////// 便于看 android gradle 插件的源码 ////////// ////////// ////////// //////////
    // 注意：compileOnly 的 version 字段要与 id 'xxx' 的 version 保持一致（这在项目根目录下的`build.gradle`）。
    // id 'com.android.application' version '7.3.1' apply false
    // id 'org.jetbrains.kotlin.android' version '1.7.20' apply false

    // 这行不需要，External Libraries 下第一个就是`gradle-api-xxx.jar`。
    //implementation gradleApi()

    // 为了能够从 android gradle 插件的源码中链接到这些依赖。不过只更新到 6.1.1 了，原因不详。
    // https://repo.gradle.org/gradle/libs-releases-local/org/gradle/gradle-core-api/6.1.1/
    compileOnly 'org.gradle:gradle-core-api:6.1.1'

    // https://mvnrepository.com/artifact/com.android.tools.build/gradle
    compileOnly 'com.android.tools.build:gradle:7.3.1'
    compileOnly 'org.jetbrains.kotlin.android:org.jetbrains.kotlin.android.gradle.plugin:1.7.20'
    compileOnly 'org.jetbrains.kotlin:kotlin-build-common:1.7.20'
    ////////// ////////// ////////// ////////// ////////// ////////// ////////// ////////// ////////// ////////// //////////
}
```

2. Key Points

```java
// 关键源代码：
// org.jetbrains.kotlin.gradle.plugin.KotlinAndroidPlugin ->
//   .apply() ->
//   .dynamicallyApplyWhenAndroidPluginIsApplied() ->
//   [companion object]
//   androidTargetHandler().configureTarget(target)
//
// org.jetbrains.kotlin.gradle.plugin.AbstractAndroidProjectHandler ->
//   .configureTarget() ->
//   .postprocessVariant() ->
//   .wireKotlinTasks() ->
// org.jetbrains.kotlin.gradle.plugin.Android25ProjectHandler ->
//   .wireKotlinTasks() ->
//   project.files(xxx).builtBy(kotlinTask)
//
// kotlin 使用的 SourceSet：
// org.jetbrains.kotlin.gradle.model.SourceSet
// 不同于默认的 org.gradle.api.tasks.SourceSet
// 但 Android 项目的 kotlin 也不是上述之一，而是一个目录集：
// com.android.build.api.dsl.AndroidSourceSet ->
//   kotlin: com.android.build.api.dsl.AndroidSourceDirectorySet
// org.jetbrains.kotlin.gradle.plugin.mpp.SyncKotlinAndAndroidSourceSetsKt ->
//   internal fun AndroidSourceSet.addKotlinSources(kotlinSourceSet: KotlinSourceSet)
```<|MERGE_RESOLUTION|>--- conflicted
+++ resolved
@@ -2,17 +2,11 @@
 
 [![Join the chat at https://gitter.im/scalroid/community](https://badges.gitter.im/scalroid/community.svg)](https://gitter.im/scalroid/community?utm_source=badge&utm_medium=badge&utm_campaign=pr-badge&utm_content=badge)
 
-<<<<<<< HEAD
 [**`Discord#scala-android`**](https://discord.gg/RrtXCpsUZ5)
 
-A `scala-kotlin-java` union compile plugin based on `Gradle`, for `native Android`.
-
-The plugin was built with `ScalaBasePlugin`, which is also an official plugin for `Gradle`, cooperates perfectly with the `Android` official plugin, is a supplement. It
-=======
 A `scala-kotlin-java` union compile plugin built on `Gradle`, for `native Android`.
 
 The plugin was built with `ScalaBasePlugin`, which is also an official plugin of `Gradle`, cooperates perfectly with the `Android` official plugin, is a supplement. It
->>>>>>> 3d591d63
 takes very little code to put the two together but functional maturation, includes `androidTest` and `unitTest`. There are no conflicts or incompatibilities, even if it
 does, it's easy to update and maintain.
 
